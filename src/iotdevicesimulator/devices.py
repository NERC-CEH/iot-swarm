"""This module hold logic for device implementation. Currently only a single device time implemented."""
import asyncio
import logging
from iotdevicesimulator.queries import CosmosQuery
from iotdevicesimulator.db import Oracle
from iotdevicesimulator.messaging.aws import IotCoreMQTTConnection
import random

logger = logging.getLogger(__name__)

class SensorSite:
    """Digital representation of a site used in FDRI
    
    Args:
        site_id: ID of site.
        sleep_time: Time to sleep between requests (seconds).
        max_cycles: Maximum number of cycles before shutdown.
        inherit_logger: Override for the module logger.
<<<<<<< HEAD
        delay_start: Adds a random delay to first invocation from 0 - `sleep_time`.
=======
        delay_first_cycle: Adds a random delay to first invocation from 0 - `sleep_time`.
>>>>>>> 634fb5f7
        topic_prefix: Prefixes the sensor topic.
    """

    cycle: int | None   = 0
    """Current cycle."""

    max_cycles: int = 1
    """Maximum number of data transfer cycles before shutting down."""

    sleep_time: int = 30
    """Time to sleep for each time data is sent."""

    site_id: str
    """ID of the site."""

    delay_start: bool = False
    """Adds a random delay to first invocation from 0 - `sleep_time`."""

    _instance_logger: logging.Logger
    """Logger used by the instance."""

    topic_prefix: str = None
    """Added as prefix to topic string."""

    @property
    def topic(self):
        """MQTT message topic."""
        return self._topic
    
    @topic.setter
    def topic(self, query):
        """Gets the topic"""
        _topic = f"fdri/cosmos_site/{self.site_id}/{query}"

        if self.topic_prefix is not None:
            _topic = f"{self.topic_prefix}/{_topic}"

        self._topic = _topic
    
    def __init__(self, site_id: str,*, sleep_time: int|None=None,
                 max_cycles: int|None=None, inherit_logger:logging.Logger|None=None,
<<<<<<< HEAD
                 delay_start:bool|None=None, topic_prefix: str|None=None) -> None:
=======
                 delay_first_cycle:bool|None=None, topic_prefix: str|None=None) -> None:
>>>>>>> 634fb5f7
        
        self.site_id = str(site_id)
        
        if inherit_logger is not None:
            self._instance_logger = inherit_logger.getChild(f"site-{self.site_id}")
        else:
            self._instance_logger = logger.getChild(self.site_id)

        if max_cycles is not None:
            max_cycles = int(max_cycles)
            if max_cycles < 0:
                raise ValueError(f"`max_cycles` must be 1 or more, or 0 for no maximum. Received: {max_cycles}")
            
            self.max_cycles = max_cycles
        
        if sleep_time is not None:
            sleep_time = int(sleep_time)
            if sleep_time < 0:
                raise ValueError(f"`sleep_time` must be 0 or more. Received: {sleep_time}")
            
            self.sleep_time = sleep_time

        if delay_start is not None:
            if not isinstance(delay_start, bool):
                raise TypeError(
                    f"`delay_start` must be a bool. Received: {delay_start}."
                )

            self.delay_start = delay_start

        if topic_prefix is not None:
            self.topic_prefix = str(topic_prefix)

        if topic_prefix is not None:
            self.topic_prefix = str(topic_prefix)

        self._instance_logger.info(f"Initialised Site: {repr(self)}")

    def __repr__(self):
        return f"SensorSite(\"{self.site_id}\", sleep_time={self.sleep_time}, max_cycles={self.max_cycles})"

    def __str__(self):
        return f"Site ID: \"{self.site_id}\", Sleep Time: {self.sleep_time}, Max Cycles: {self.max_cycles}, Cycle: {self.cycle}"

    async def run(self, oracle: Oracle, query: CosmosQuery,
                  message_connection: IotCoreMQTTConnection):
        """The main invocation of the method. Expects a Oracle object to do work on
        and a query to retrieve. Runs asynchronously until `max_cycles` is reached.
        
        Args:
            oracle: The oracle database.
            query: Query to process by database.
        """

        self.topic = query.name
        while True:

            if self.delay_start and self.cycle == 0:
                delay = random.randint(0, self.sleep_time)
                self._instance_logger.debug(f"Delaying first cycle for: {delay}s")
                await asyncio.sleep(delay)

            row = await oracle.query_latest_from_site(self.site_id, query)

            if not row:
                self._instance_logger.warn(f"No data found.")
            else:
                self._instance_logger.debug(f"Cycle {self.cycle+1}/{self.max_cycles} Read data from: {row["DATE_TIME"]}")
                message_connection.send_message(str(row), self.topic)
                self._instance_logger.info(f"Sent message to: {self.topic}")
            
            self.cycle += 1
            if self.max_cycles > 0 and self.cycle >= self.max_cycles:
                break

            await asyncio.sleep(self.sleep_time)<|MERGE_RESOLUTION|>--- conflicted
+++ resolved
@@ -16,11 +16,7 @@
         sleep_time: Time to sleep between requests (seconds).
         max_cycles: Maximum number of cycles before shutdown.
         inherit_logger: Override for the module logger.
-<<<<<<< HEAD
         delay_start: Adds a random delay to first invocation from 0 - `sleep_time`.
-=======
-        delay_first_cycle: Adds a random delay to first invocation from 0 - `sleep_time`.
->>>>>>> 634fb5f7
         topic_prefix: Prefixes the sensor topic.
     """
 
@@ -62,11 +58,7 @@
     
     def __init__(self, site_id: str,*, sleep_time: int|None=None,
                  max_cycles: int|None=None, inherit_logger:logging.Logger|None=None,
-<<<<<<< HEAD
                  delay_start:bool|None=None, topic_prefix: str|None=None) -> None:
-=======
-                 delay_first_cycle:bool|None=None, topic_prefix: str|None=None) -> None:
->>>>>>> 634fb5f7
         
         self.site_id = str(site_id)
         
