"""CLI exposed when the package is installed."""

import click
from iotswarm import __version__ as package_version
from iotswarm.queries import CosmosTable
from iotswarm.devices import BaseDevice, CR1000XDevice
from iotswarm.swarm import Swarm
from iotswarm.db import Oracle, LoopingCsvDB, LoopingSQLite3
from iotswarm.messaging.core import MockMessageConnection
from iotswarm.messaging.aws import IotCoreMQTTConnection
import iotswarm.scripts.common as cli_common
import asyncio
from pathlib import Path
import logging
import os

TABLE_NAMES = [table.name for table in CosmosTable]


@click.group()
@click.pass_context
@click.option(
    "--log-config",
    type=click.Path(exists=True),
    help="Path to a logging config file. Uses default if not given.",
    default=Path(Path(__file__).parents[1], "__assets__", "loggers.ini"),
)
@click.option(
    "--log-level",
    type=click.Choice(
        ["DEBUG", "INFO", "WARNING", "ERROR", "CRITICAL"], case_sensitive=False
    ),
    help="Overrides the logging level.",
    envvar="IOT_SWARM_LOG_LEVEL",
)
def main(ctx: click.Context, log_config: Path, log_level: str):
    """Core group of the cli."""
    ctx.ensure_object(dict)

    logging.config.fileConfig(fname=log_config)
    logger = logging.getLogger(__name__)

    if log_level:
        logger.setLevel(log_level)
        click.echo(f"Set log level to {log_level}.")

    ctx.obj["logger"] = logger


main.add_command(cli_common.test)


@main.command
def get_version():
    """Gets the package version"""
    click.echo(package_version)


@main.command()
@click.pass_context
@cli_common.iotcore_options
def test_mqtt(
    ctx,
    message,
    topic,
    client_id: str,
    endpoint: str,
    cert_path: str,
    key_path: str,
    ca_cert_path: str,
):
    """Tests that a basic message can be sent via mqtt."""

    connection = IotCoreMQTTConnection(
        endpoint=endpoint,
        cert_path=cert_path,
        key_path=key_path,
        ca_cert_path=ca_cert_path,
        client_id=client_id,
        inherit_logger=ctx.obj["logger"],
    )

    connection.send_message(message, topic)


@main.group()
@click.pass_context
@click.option(
    "--site",
    type=click.STRING,
    multiple=True,
    help="Adds a site to be initialized. Can be invoked multiple times for other sites."
    " Grabs all sites from database query if none provided",
)
@click.option(
    "--dsn",
    type=click.STRING,
    required=True,
    envvar="IOT_SWARM_COSMOS_DSN",
    help="Data source name (DSN) for the COSMOS database.",
)
@click.option(
    "--user",
    type=click.STRING,
    required=True,
    envvar="IOT_SWARM_COSMOS_USER",
    help="Username for accessing the COSMOS database. Must have at least read access.",
)
@click.option(
    "--password",
    type=click.STRING,
    required=True,
    prompt=True,
    envvar="IOT_SWARM_COSMOS_PASSWORD",
    help="Password corresponding to `--user` for COMSOS database login.",
)
def cosmos(ctx: click.Context, site: str, dsn: str, user: str, password: str):
    """Uses the COSMOS database as the source for data to send."""
    ctx.obj["credentials"] = {"dsn": dsn, "user": user, "password": password}
    ctx.obj["sites"] = site


cosmos.add_command(cli_common.test)


@cosmos.command()
@click.pass_context
@click.argument("table", type=click.Choice(TABLE_NAMES))
@click.option("--max-sites", type=click.IntRange(min=0), default=0)
def list_sites(ctx, table, max_sites):
    """Lists unique `site_id` from an oracle database table."""

    async def _list_sites():
        oracle = await Oracle.create(
            dsn=ctx.obj["credentials"]["dsn"],
            user=ctx.obj["credentials"]["user"],
            password=ctx.obj["credentials"]["password"],
            inherit_logger=ctx.obj["logger"],
        )
        sites = await oracle.query_site_ids(CosmosTable[table], max_sites=max_sites)
        return sites

    click.echo(asyncio.run(_list_sites()))


@cosmos.command()
@click.pass_context
@click.argument(
    "table",
    type=click.Choice(TABLE_NAMES),
)
@cli_common.device_options
@cli_common.iotcore_options
@click.option("--dry", is_flag=True, default=False, help="Doesn't send out any data.")
def mqtt(
    ctx,
    table,
    endpoint,
    cert_path,
    key_path,
    ca_cert_path,
    client_id,
    sleep_time,
    max_cycles,
    max_sites,
    swarm_name,
    delay_start,
    mqtt_prefix,
    mqtt_suffix,
    dry,
    device_type,
):
    """Sends The cosmos data via MQTT protocol using IoT Core.
    Data is from the cosmos database TABLE and sent using CLIENT_ID.

    Currently only supports sending through AWS IoT Core."""
    table = CosmosTable[table]

    async def _mqtt():
        oracle = await Oracle.create(
            dsn=ctx.obj["credentials"]["dsn"],
            user=ctx.obj["credentials"]["user"],
            password=ctx.obj["credentials"]["password"],
            inherit_logger=ctx.obj["logger"],
        )

        sites = ctx.obj["sites"]
        if len(sites) == 0:
            sites = await oracle.query_site_ids(table, max_sites=max_sites)

        if dry == True:
            connection = MockMessageConnection(inherit_logger=ctx.obj["logger"])
        else:
            connection = IotCoreMQTTConnection(
                endpoint=endpoint,
                cert_path=cert_path,
                key_path=key_path,
                ca_cert_path=ca_cert_path,
                client_id=client_id,
                inherit_logger=ctx.obj["logger"],
            )

        if device_type == "basic":
            DeviceClass = BaseDevice
        elif device_type == "cr1000x":
            DeviceClass = CR1000XDevice

        site_devices = [
            DeviceClass(
                site,
                oracle,
                connection,
                sleep_time=sleep_time,
                table=table,
                max_cycles=max_cycles,
                delay_start=delay_start,
                mqtt_prefix=mqtt_prefix,
                mqtt_suffix=mqtt_suffix,
                inherit_logger=ctx.obj["logger"],
            )
            for site in sites
        ]

        swarm = Swarm(site_devices, swarm_name)

        await swarm.run()

    asyncio.run(_mqtt())


@main.group()
@click.pass_context
@click.option(
    "--site",
    type=click.STRING,
    multiple=True,
    help="Adds a site to be initialized. Can be invoked multiple times for other sites."
    " Grabs all sites from database query if none provided",
)
@click.option(
    "--file",
    type=click.Path(exists=True),
    required=True,
    envvar="IOT_SWARM_CSV_DB",
    help="*.csv file used to instantiate a pandas database.",
)
def looping_csv(ctx, site, file):
    """Instantiates a pandas dataframe from a csv file  which is used as the database.
    Responsibility falls on the user to ensure the correct file is selected."""

    ctx.obj["db"] = LoopingCsvDB(file)
    ctx.obj["sites"] = site


looping_csv.add_command(cli_common.test)
looping_csv.add_command(cli_common.list_sites)


@looping_csv.command()
@click.pass_context
@cli_common.device_options
@cli_common.iotcore_options
@click.option("--dry", is_flag=True, default=False, help="Doesn't send out any data.")
@click.option(
    "--resume-session",
    is_flag=True,
    default=False,
    help='Resumes the session if it exists. Must be used with "session-name".',
)
def mqtt(
    ctx,
    endpoint,
    cert_path,
    key_path,
    ca_cert_path,
    client_id,
    sleep_time,
    max_cycles,
    max_sites,
    swarm_name,
    delay_start,
    mqtt_prefix,
    mqtt_suffix,
    dry,
    device_type,
    resume_session,
):
    """Sends The cosmos data via MQTT protocol using IoT Core.
    Data is collected from the db using QUERY and sent using CLIENT_ID.

    Currently only supports sending through AWS IoT Core."""

    async def _mqtt_resume_session():
        swarm = Swarm.load_swarm(swarm_name)
        connection = IotCoreMQTTConnection(
            endpoint=endpoint,
            cert_path=cert_path,
            key_path=key_path,
            ca_cert_path=ca_cert_path,
            client_id=client_id,
            inherit_logger=ctx.obj["logger"],
        )

        for i in range(len(swarm.devices)):
            swarm.devices[i].connection = connection
<<<<<<< HEAD
            swarm.devices[i].max_cycles = max_cycles
            swarm.devices[i].sleep_time = sleep_time
=======
            if max_cycles is not None:
                swarm.devices[i].max_cycles = max_cycles
            if sleep_time is not None:
                swarm.devices[i].sleep_time = sleep_time
>>>>>>> 3798224e

        click.echo("Loaded swarm from pickle")

        await swarm.run()

    async def _mqtt_clean_session():

        sites = ctx.obj["sites"]
        db = ctx.obj["db"]
        if len(sites) == 0:
            sites = db.query_site_ids(max_sites=max_sites)

        if dry == True:
            connection = MockMessageConnection(inherit_logger=ctx.obj["logger"])
        else:
            connection = IotCoreMQTTConnection(
                endpoint=endpoint,
                cert_path=cert_path,
                key_path=key_path,
                ca_cert_path=ca_cert_path,
                client_id=client_id,
                inherit_logger=ctx.obj["logger"],
            )

        if device_type == "basic":
            DeviceClass = BaseDevice
        elif device_type == "cr1000x":
            DeviceClass = CR1000XDevice

        site_devices = [
            DeviceClass(
                site,
                db,
                connection,
                sleep_time=sleep_time,
                max_cycles=max_cycles,
                delay_start=delay_start,
                mqtt_prefix=mqtt_prefix,
                mqtt_suffix=mqtt_suffix,
                inherit_logger=ctx.obj["logger"],
            )
            for site in sites
        ]

        swarm = Swarm(site_devices, swarm_name)
        [device._attach_swarm(swarm) for device in swarm.devices]
        await swarm.run()

    if (
        resume_session == True
        and swarm_name is not None
        and Swarm._swarm_exists(swarm_name)
    ):
        asyncio.run(_mqtt_resume_session())
    else:
        asyncio.run(_mqtt_clean_session())


@main.group()
@click.pass_context
@click.option(
    "--site",
    type=click.STRING,
    multiple=True,
    help="Adds a site to be initialized. Can be invoked multiple times for other sites."
    " Grabs all sites from database query if none provided",
)
@click.option(
    "--file",
    type=click.Path(exists=True),
    required=True,
    envvar="IOT_SWARM_LOCAL_DB",
    help="*.db file used to instantiate a sqlite3 database.",
)
def looping_sqlite3(ctx, site, file):
    """Instantiates a sqlite3 database as sensor source.."""
    ctx.obj["db"] = LoopingSQLite3(file)
    ctx.obj["sites"] = site


looping_sqlite3.add_command(cli_common.test)


@looping_sqlite3.command
@click.pass_context
@click.option("--max-sites", type=click.IntRange(min=0), default=0)
@click.argument(
    "table",
    type=click.Choice(TABLE_NAMES),
)
def list_sites(ctx, max_sites, table):
    """Prints the sites present in database."""
    sites = ctx.obj["db"].query_site_ids(table, max_sites=max_sites)
    click.echo(sites)


@looping_sqlite3.command()
@click.pass_context
@cli_common.device_options
@cli_common.iotcore_options
@click.argument("table", type=click.Choice(TABLE_NAMES))
@click.option("--dry", is_flag=True, default=False, help="Doesn't send out any data.")
@click.option(
    "--resume-session",
    is_flag=True,
    default=False,
    help='Resumes the session if it exists. Must be used with "session-name".',
)
def mqtt(
    ctx,
    table,
    endpoint,
    cert_path,
    key_path,
    ca_cert_path,
    client_id,
    sleep_time,
    max_cycles,
    max_sites,
    swarm_name,
    delay_start,
    mqtt_prefix,
    mqtt_suffix,
    dry,
    device_type,
    resume_session,
):
    """Sends The cosmos data via MQTT protocol using IoT Core.
    Data is collected from the db using QUERY and sent using CLIENT_ID.

    Currently only supports sending through AWS IoT Core."""

    table = CosmosTable[table]

    async def _mqtt_resume_session():
        swarm = Swarm.load_swarm(swarm_name)
        connection = IotCoreMQTTConnection(
            endpoint=endpoint,
            cert_path=cert_path,
            key_path=key_path,
            ca_cert_path=ca_cert_path,
            client_id=client_id,
            inherit_logger=ctx.obj["logger"],
        )

        for i in range(len(swarm.devices)):
            swarm.devices[i].connection = connection
<<<<<<< HEAD
            swarm.devices[i].max_cycles = max_cycles
            swarm.devices[i].sleep_time = sleep_time
=======
            if max_cycles is not None:
                swarm.devices[i].max_cycles = max_cycles
            if sleep_time is not None:
                swarm.devices[i].sleep_time = sleep_time
>>>>>>> 3798224e

        click.echo(swarm.devices[0].cycle)
        click.echo("Loaded swarm from pickle")
        await swarm.run()

    async def _mqtt_clean_session():
        click.echo("Starting clean session")

        sites = ctx.obj["sites"]
        db = ctx.obj["db"]
        if len(sites) == 0:
            sites = db.query_site_ids(table, max_sites=max_sites)

        if dry == True:
            connection = MockMessageConnection(inherit_logger=ctx.obj["logger"])
        else:
            connection = IotCoreMQTTConnection(
                endpoint=endpoint,
                cert_path=cert_path,
                key_path=key_path,
                ca_cert_path=ca_cert_path,
                client_id=client_id,
                inherit_logger=ctx.obj["logger"],
            )

        if device_type == "basic":
            DeviceClass = BaseDevice
        elif device_type == "cr1000x":
            DeviceClass = CR1000XDevice

        site_devices = [
            DeviceClass(
                site,
                db,
                connection,
                sleep_time=sleep_time,
                max_cycles=max_cycles,
                delay_start=delay_start,
                mqtt_prefix=mqtt_prefix,
                mqtt_suffix=mqtt_suffix,
                table=table,
                inherit_logger=ctx.obj["logger"],
            )
            for site in sites
        ]

        swarm = Swarm(site_devices, swarm_name)

        [device._attach_swarm(swarm) for device in swarm.devices]
        await swarm.run()

    if (
        resume_session == True
        and swarm_name is not None
        and Swarm._swarm_exists(swarm_name)
    ):
        asyncio.run(_mqtt_resume_session())
    else:
        asyncio.run(_mqtt_clean_session())


@main.group()
def sessions():
    """Group for managing sessions."""


@sessions.command()
def ls():
    """Lists the swarms."""
    click.echo(Swarm._list_swarms())


@sessions.command()
@click.argument("session-id", type=click.STRING)
def init(session_id):
    """Creates an empty swarm file."""
    Swarm._initialise_swarm_file(session_id)


@sessions.command()
@click.argument("session-id", type=click.STRING)
def rm(session_id):
    """Deletes a swarm."""
    if Swarm._swarm_exists(session_id):
        Swarm.destroy_swarm(session_id)
        click.echo(f'Session "{session_id}" deleted.')
    else:
        click.echo(f'Session "{session_id}" does not exist.')


if __name__ == "__main__":
    main(auto_envvar_prefix="IOT_SWARM", obj={})<|MERGE_RESOLUTION|>--- conflicted
+++ resolved
@@ -303,15 +303,10 @@
 
         for i in range(len(swarm.devices)):
             swarm.devices[i].connection = connection
-<<<<<<< HEAD
-            swarm.devices[i].max_cycles = max_cycles
-            swarm.devices[i].sleep_time = sleep_time
-=======
             if max_cycles is not None:
                 swarm.devices[i].max_cycles = max_cycles
             if sleep_time is not None:
                 swarm.devices[i].sleep_time = sleep_time
->>>>>>> 3798224e
 
         click.echo("Loaded swarm from pickle")
 
@@ -459,15 +454,10 @@
 
         for i in range(len(swarm.devices)):
             swarm.devices[i].connection = connection
-<<<<<<< HEAD
-            swarm.devices[i].max_cycles = max_cycles
-            swarm.devices[i].sleep_time = sleep_time
-=======
             if max_cycles is not None:
                 swarm.devices[i].max_cycles = max_cycles
             if sleep_time is not None:
                 swarm.devices[i].sleep_time = sleep_time
->>>>>>> 3798224e
 
         click.echo(swarm.devices[0].cycle)
         click.echo("Loaded swarm from pickle")
